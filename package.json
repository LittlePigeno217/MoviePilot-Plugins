{
  "AlistCopyPlugin": {
    "name": "OpenList自动复制",
    "description": "实现OpenList多目录间文件复制自动化。",
    "labels": "OpenList",
    "version": "1.8",
    "icon": "Alist_B.png",
    "author": "LittlePigeno",
    "level": 1,
    "v2": true,
    "release": true,
    "history": {
<<<<<<< HEAD
      "v1.8": "修复已知BUG。",
=======
      "v1.8": "不知道优化了啥。",
>>>>>>> 9cfcceca
      "v1.7": "优化执行逻辑。",
      "v1.6": "删除不必要的日志记录。",
      "v1.5": "加入智能任务执行控制。",
      "v1.4": "实时状态更新，统计数量更新。",
      "v1.3": "记录管理改进。",
      "v1.2": "统计信息增强。",
      "v1.1": "状态显示优化。",
      "v1.0": "清除缓存功能完善。"
    }
  }
}<|MERGE_RESOLUTION|>--- conflicted
+++ resolved
@@ -3,18 +3,15 @@
     "name": "OpenList自动复制",
     "description": "实现OpenList多目录间文件复制自动化。",
     "labels": "OpenList",
-    "version": "1.8",
+    "version": "1.9",
     "icon": "Alist_B.png",
     "author": "LittlePigeno",
     "level": 1,
     "v2": true,
     "release": true,
     "history": {
-<<<<<<< HEAD
-      "v1.8": "修复已知BUG。",
-=======
+      "v1.9": "修复已知BUG。",
       "v1.8": "不知道优化了啥。",
->>>>>>> 9cfcceca
       "v1.7": "优化执行逻辑。",
       "v1.6": "删除不必要的日志记录。",
       "v1.5": "加入智能任务执行控制。",
